# Copyright The PyTorch Lightning team.
#
# Licensed under the Apache License, Version 2.0 (the "License");
# you may not use this file except in compliance with the License.
# You may obtain a copy of the License at
#
#     http://www.apache.org/licenses/LICENSE-2.0
#
# Unless required by applicable law or agreed to in writing, software
# distributed under the License is distributed on an "AS IS" BASIS,
# WITHOUT WARRANTIES OR CONDITIONS OF ANY KIND, either express or implied.
# See the License for the specific language governing permissions and
# limitations under the License.

from torchmetrics.functional.text.bleu import bleu_score  # noqa: F401
from torchmetrics.functional.text.cer import char_error_rate  # noqa: F401
<<<<<<< HEAD
from torchmetrics.functional.text.meteor import meteor_score  # noqa: F401
=======
from torchmetrics.functional.text.mer import match_error_rate  # noqa: F401
>>>>>>> 93cb842f
from torchmetrics.functional.text.sacre_bleu import sacre_bleu_score  # noqa: F401
from torchmetrics.functional.text.wer import wer  # noqa: F401<|MERGE_RESOLUTION|>--- conflicted
+++ resolved
@@ -14,10 +14,7 @@
 
 from torchmetrics.functional.text.bleu import bleu_score  # noqa: F401
 from torchmetrics.functional.text.cer import char_error_rate  # noqa: F401
-<<<<<<< HEAD
+from torchmetrics.functional.text.mer import match_error_rate  # noqa: F401
 from torchmetrics.functional.text.meteor import meteor_score  # noqa: F401
-=======
-from torchmetrics.functional.text.mer import match_error_rate  # noqa: F401
->>>>>>> 93cb842f
 from torchmetrics.functional.text.sacre_bleu import sacre_bleu_score  # noqa: F401
 from torchmetrics.functional.text.wer import wer  # noqa: F401