--- conflicted
+++ resolved
@@ -40,12 +40,7 @@
     Specificity,
     StatScores,
 )
-<<<<<<< HEAD
-from torchmetrics.collections import MetricCollection  # noqa: E402
 from torchmetrics.image import PSNR, SSIM, MultiScaleSSIM  # noqa: E402
-=======
-from torchmetrics.image import PSNR, SSIM  # noqa: E402
->>>>>>> c89a7407
 from torchmetrics.metric import Metric  # noqa: E402
 from torchmetrics.metric_collections import MetricCollection  # noqa: E402
 from torchmetrics.regression import (  # noqa: E402
